--- conflicted
+++ resolved
@@ -1,8 +1,6 @@
 # Chill-rs Change Log
 
 ## v0.2.0 (unreleased)
-<<<<<<< HEAD
-=======
 
 ### Breaking changes
 
@@ -13,11 +11,6 @@
 * Convert action-constructing `Client` methods to be infallible ([issue
   #34](issue_34)). This simplifies the API.
 * Remove deprecated `Document::id` method ([issue #42](issue_42)).
-
-## v0.1.2 (unreleased)
->>>>>>> 5ff63f78
-
-No changes yet!
 
 ## v0.1.2 (2016-05-07)
 
